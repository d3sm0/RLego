--- conflicted
+++ resolved
@@ -41,8 +41,7 @@
         # TODO we should be able to have something N X T but it seems hard for now we keep it like this
         return [self.get_partial(start_idx, horizon) for start_idx in start_idxs][0]
 
-<<<<<<< HEAD
-    def get_trajectory(self) -> Transition:
+    def transpose(self) -> Transition:
         return get_trajectory(self.data)
 
 
@@ -54,16 +53,6 @@
     next_states = torch.stack(next_states, 0)
     dones = torch.stack(dones, 0)
     return Transition(states, actions, rewards, next_states, dones, infos)
-=======
-    def transpose(self) -> Transition:
-        states, actions, rewards, next_states, dones, infos = list(zip(*self.data))
-        states = torch.stack(states, 0)
-        actions = torch.stack(actions, 0)
-        rewards = torch.stack(rewards, 0)
-        next_states = torch.stack(next_states, 0)
-        dones = torch.stack(dones, 0)
-        return Transition(states, actions, rewards, next_states, dones, infos)
->>>>>>> 53e13b1d
 
 
 class Buffer:
