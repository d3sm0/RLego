--- conflicted
+++ resolved
@@ -36,7 +36,7 @@
         return self.data[start_idx:start_idx + horizon]
 
     def sample(self, batch_size: int = 1, horizon: int = 1):
-        start_idxs = torch.randint(self.__len__(), (batch_size, ))
+        start_idxs = torch.randint(self.__len__() - 1, (batch_size, ))
         # TODO we should be able to have something N X T but it seems hard for now we keep it like this
         return [self.get_partial(start_idx, horizon) for start_idx in start_idxs][0]
 
@@ -44,15 +44,9 @@
         states, actions, rewards, next_states, dones, infos = list(zip(*self.data))
         states = torch.stack(states, 0)
         actions = torch.stack(actions, 0)
-<<<<<<< HEAD
-        rewards = torch.tensor(rewards)
-        next_states = torch.stack(next_states, 0)
-        dones = torch.tensor(dones)
-=======
         rewards = torch.stack(rewards, 0)
         next_states = torch.stack(next_states, 0)
         dones = torch.stack(dones, 0)
->>>>>>> cd6fa717
         return Transition(states, actions, rewards, next_states, dones, infos)
 
 
