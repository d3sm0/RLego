from typing import Union, Tuple

import numpy as np
import torch
import torch.distributions as torch_dist
import torch.nn as nn
import torch.nn.functional as F


class BetaPolicy(torch.nn.Module):
    eps = 1e-4

    def __init__(self, input_features: int, action_dim: int):
        # Note that we can trasform any standard beta to a bounded beta in x in (a,b)
        # by x = z * (b-a) + a
        super(BetaPolicy, self).__init__()
        self.linear = nn.Sequential(
            nn.Linear(input_features, 2 * action_dim),
            nn.Unflatten(-1, (action_dim, 2)),
        )

    def forward(self, x: torch.Tensor) -> torch_dist.Distribution:
        alpha, beta = torch.split(self.linear(x), split_size_or_sections=1, dim=2)
        # we want alpha and beta > 0
        alpha = F.softplus(alpha.squeeze(1))
        beta = F.softplus(beta.squeeze(1))
        alpha = alpha * (1 - self.eps) + self.eps
        beta = beta * (1 - self.eps) + self.eps
        dist = torch_dist.Beta(concentration0=alpha, concentration1=beta)
        return dist


class GaussianPolicy(torch.nn.Module):
    eps = 1e-4

    def __init__(self, input_features: int, action_dim: Union[int, Tuple[int, ...]]):
        super(GaussianPolicy, self).__init__()
        if isinstance(action_dim, int):
            action_dim = (action_dim,)

        action_dim_params = np.prod(action_dim)

        self.linear = nn.Sequential(
<<<<<<< HEAD
            nn.Linear(input_features, 2 * action_dim),
            nn.Unflatten(-1, (action_dim, 2)),
=======
            nn.Linear(input_features, 2 * action_dim_params),
            nn.Unflatten(1, (2, *action_dim)),
>>>>>>> 53e13b1d
        )

    def forward(self, x: torch.Tensor) -> torch_dist.Distribution:
        policy_params = self.linear(x)
<<<<<<< HEAD
        mean, scale = torch.split(policy_params, split_size_or_sections=policy_params.shape[-2], dim=-1)
        dist = torch_dist.Normal(loc=mean.squeeze(-1), scale=F.softplus(scale.squeeze(-1)) * (1 - self.eps) + self.eps)
=======
        mean, scale = policy_params[:, 0], policy_params[:, 1]
        dist = torch_dist.Normal(loc=mean, scale=F.softplus(scale) * (1 - self.eps) + self.eps)
>>>>>>> 53e13b1d
        return dist


class SoftmaxPolicy(torch.nn.Module):
    def __init__(self, input_features: int, n_actions: int, tau: float = 1.):
        super(SoftmaxPolicy, self).__init__()
        self.tau = 1 / tau
        self.linear = nn.Linear(input_features, n_actions, bias=False)

    def forward(self, x: torch.Tensor) -> torch_dist.Distribution:
        logits = self.linear(x)
        return torch_dist.Categorical(logits=self.tau * logits)<|MERGE_RESOLUTION|>--- conflicted
+++ resolved
@@ -33,32 +33,17 @@
 class GaussianPolicy(torch.nn.Module):
     eps = 1e-4
 
-    def __init__(self, input_features: int, action_dim: Union[int, Tuple[int, ...]]):
+    def __init__(self, input_features: int, action_dim: int):
         super(GaussianPolicy, self).__init__()
-        if isinstance(action_dim, int):
-            action_dim = (action_dim,)
-
-        action_dim_params = np.prod(action_dim)
-
         self.linear = nn.Sequential(
-<<<<<<< HEAD
             nn.Linear(input_features, 2 * action_dim),
             nn.Unflatten(-1, (action_dim, 2)),
-=======
-            nn.Linear(input_features, 2 * action_dim_params),
-            nn.Unflatten(1, (2, *action_dim)),
->>>>>>> 53e13b1d
         )
 
     def forward(self, x: torch.Tensor) -> torch_dist.Distribution:
         policy_params = self.linear(x)
-<<<<<<< HEAD
         mean, scale = torch.split(policy_params, split_size_or_sections=policy_params.shape[-2], dim=-1)
         dist = torch_dist.Normal(loc=mean.squeeze(-1), scale=F.softplus(scale.squeeze(-1)) * (1 - self.eps) + self.eps)
-=======
-        mean, scale = policy_params[:, 0], policy_params[:, 1]
-        dist = torch_dist.Normal(loc=mean, scale=F.softplus(scale) * (1 - self.eps) + self.eps)
->>>>>>> 53e13b1d
         return dist
 
 
