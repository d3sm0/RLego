--- conflicted
+++ resolved
@@ -10,14 +10,9 @@
     return log_prob * q_t.detach()
 
 
-<<<<<<< HEAD
-def policy_gradient(dist: torch_dist.Distribution, a_t: T, q_t: T) -> T:
-    return vanilla_policy_gradient(dist.log_prob(a_t.detach()).sum(-1), q_t)
-=======
 def policy_gradient(dist: torch_dist.Distribution, a_t: torch.Tensor, q_t: torch.Tensor) -> torch.Tensor:
     action_log_prob = dist.log_prob(a_t.detach()).sum(-1)
     return vanilla_policy_gradient(action_log_prob, q_t)
->>>>>>> 53e13b1d
 
 
 class ActorCriticType(torch.nn.Module, abc.ABC):
